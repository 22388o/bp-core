// LNP/BP Rust Library
// Written in 2020 by
//     Dr. Maxim Orlovsky <orlovsky@pandoracore.com>
//
// To the extent possible under law, the author(s) have dedicated all
// copyright and related and neighboring rights to this software to
// the public domain worldwide. This software is distributed without
// any warranty.
//
// You should have received a copy of the MIT License
// along with this software.
// If not, see <https://opensource.org/licenses/MIT>.


use std::{io, str, ops::Deref};

use num_traits::{ToPrimitive, FromPrimitive};
use bitcoin::{
    secp256k1,
    hash_types::Txid,
    util::uint::{Uint128, Uint256},
    consensus::encode as consensus
};

use super::{Commitment, Error};
use crate::bp::{ShortId, MerkleNode, blind::OutpointHash};


pub trait FromEnumPrimitive: FromPrimitive + ToPrimitive { }
pub trait FromConsensus: consensus::Encodable + consensus::Decodable { }

impl FromConsensus for u8 { }
impl FromConsensus for u16 { }
impl FromConsensus for u32 { }
impl FromConsensus for u64 { }
impl FromConsensus for Uint128 { }
impl FromConsensus for Uint256 { }
impl FromConsensus for i8 { }
impl FromConsensus for i16 { }
impl FromConsensus for i32 { }
impl FromConsensus for i64 { }
impl FromConsensus for Txid { }
impl FromConsensus for MerkleNode { }
impl FromConsensus for OutpointHash { }

impl<T> Commitment for T where T: FromConsensus {
    #[inline]
    fn commitment_serialize<E: io::Write>(&self, mut e: E) -> Result<usize, Error> {
        Ok(self.consensus_encode(&mut e)?)
    }

    #[inline]
    fn commitment_deserialize<D: io::Read>(d: D) -> Result<Self, Error> {
        Ok(Self::consensus_decode(d)?)
    }
}


impl Commitment for usize {
    fn commitment_serialize<E: io::Write>(&self, mut e: E) -> Result<usize, Error> {
        if *self > std::u16::MAX as usize {
            return Err(consensus::Error::OversizedVectorAllocation {
                requested: *self, max: std::u16::MAX as usize
            }.into())
        }

        let size = *self as u16;
        size.commitment_serialize(&mut e)
    }

    fn commitment_deserialize<D: io::Read>(mut d: D) -> Result<Self, Error> {
        u16::commitment_deserialize(&mut d).map(|val| val as usize)
    }
}


impl Commitment for f32 {
    fn commitment_serialize<E: io::Write>(&self, mut e: E) -> Result<usize, Error> {
        e.write_all(&self.to_le_bytes()).map_err(consensus::Error::Io)?;
        Ok(4)
    }

    fn commitment_deserialize<D: io::Read>(mut d: D) -> Result<Self, Error> {
        let mut buf: [u8; 4] = [0; 4];
        d.read_exact(&mut buf).map_err(consensus::Error::Io)?;
        Ok(Self::from_le_bytes(buf))
    }
}


impl Commitment for f64 {
    fn commitment_serialize<E: io::Write>(&self, mut e: E) -> Result<usize, Error> {
        e.write_all(&self.to_le_bytes()).map_err(consensus::Error::Io)?;
        Ok(8)
    }

    fn commitment_deserialize<D: io::Read>(mut d: D) -> Result<Self, Error> {
        let mut buf: [u8; 8] = [0; 8];
        d.read_exact(&mut buf).map_err(consensus::Error::Io)?;
        Ok(Self::from_le_bytes(buf))
    }
}


impl Commitment for &[u8] {
    fn commitment_serialize<E: io::Write>(&self, mut e: E) -> Result<usize, Error> {
        let mut len = self.len();
        len += len.commitment_serialize(&mut e)?;
        e.write_all(self).map_err(consensus::Error::Io)?;
        Ok(len)
    }

    fn commitment_deserialize<D: io::Read>(d: D) -> Result<Self, Error> {
        panic!("Can't deserialize &[u8] type; use Box<[u8]> instead")
    }
}

impl Commitment for Box<[u8]> {
    fn commitment_serialize<E: io::Write>(&self, mut e: E) -> Result<usize, Error> {
        self.deref().commitment_serialize(&mut e)
    }

    fn commitment_deserialize<D: io::Read>(mut d: D) -> Result<Self, Error> {
        let len = usize::commitment_deserialize(&mut d)?;
        let mut ret = Vec::with_capacity(len);
        ret.resize(len, 0);
        d.read_exact(&mut ret).map_err(consensus::Error::Io)?;
        Ok(ret.into_boxed_slice())
    }
}


impl Commitment for &str {
    fn commitment_serialize<E: io::Write>(&self, mut e: E) -> Result<usize, Error> {
        self.as_bytes().commitment_serialize(&mut e)
    }

    fn commitment_deserialize<D: io::Read>(mut d: D) -> Result<Self, Error> {
        str::from_utf8(<&[u8]>::commitment_deserialize(&mut d)?).map_err(Error::from)
    }
}

impl Commitment for String {
    fn commitment_serialize<E: io::Write>(&self, mut e: E) -> Result<usize, Error> {
        self.as_bytes().commitment_serialize(&mut e)
    }

    fn commitment_deserialize<D: io::Read>(mut d: D) -> Result<Self, Error> {
        String::from_utf8(Vec::<u8>::commitment_deserialize(&mut d)?).map_err(Error::from)
    }
}

impl Commitment for secp256k1::PublicKey {
    fn commitment_serialize<E: io::Write>(&self, mut e: E) -> Result<usize, Error> {
        Ok(e.write(&self.serialize())?)
    }

    fn commitment_deserialize<D: io::Read>(mut d: D) -> Result<Self, Error> {
        let mut buf = [0u8; secp256k1::constants::PUBLIC_KEY_SIZE];
        d.read_exact(&mut buf);
        Ok(Self::from_slice(&buf).map_err(|_| Error::DataIntegrityError)?)
    }
}

impl Commitment for secp256k1::Signature {
    fn commitment_serialize<E: io::Write>(&self, mut e: E) -> Result<usize, Error> {
        Ok(e.write(&self.serialize_compact())?)
    }

    fn commitment_deserialize<D: io::Read>(mut d: D) -> Result<Self, Error> {
        let mut buf = [0u8; secp256k1::constants::PUBLIC_KEY_SIZE];
        d.read_exact(&mut buf);
        Ok(Self::from_compact(&buf).map_err(|_| Error::DataIntegrityError)?)
    }
}

impl Commitment for bitcoin::Network {
    fn commitment_serialize<E: io::Write>(&self, mut e: E) -> Result<usize, Error> {
        Ok(self.magic().commitment_serialize(&mut e)?)
    }

    fn commitment_deserialize<D: io::Read>(mut d: D) -> Result<Self, Error> {
        Ok(Self::from_magic(u32::commitment_deserialize(&mut d)?).ok_or(Error::ValueOutOfRange)?)
    }
}
<<<<<<< HEAD
=======

impl Commitment for ShortId {
    fn commitment_serialize<E: io::Write>(&self, mut e: E) -> Result<usize, Error> {
        self.into_u64().commitment_serialize(&mut e)
    }

    fn commitment_deserialize<D: io::Read>(mut d: D) -> Result<Self, Error> {
        Ok(Self::from(u64::commitment_deserialize(&mut d)?))
    }
}

>>>>>>> 56a9f08f

// Tests
#[cfg(test)]
mod tests {
    use super::*;
    use crate::csv::commitment_serialize;

    /// Checking that byte serialization and deserialization works correctly for the most common
    /// marginal and middle-probability cases
    #[test]
    fn test_u8_serialize() {
        let zero: u8 = 0;
        let one: u8 = 1;
        let thirteen: u8 = 13;
        let confusing: u8 = 0xEF;
        let nearly_full: u8 = 0xFE;
        let full: u8 = 0xFF;

        let byte_0 = bytes![0u8];
        let byte_1 = bytes![1u8];
        let byte_13 = bytes![13u8];
        let byte_ef = bytes![0xEFu8];
        let byte_fe = bytes![0xFEu8];
        let byte_ff = bytes![0xFFu8];

        assert_eq!(commitment_serialize(&zero).unwrap(), byte_0);
        assert_eq!(commitment_serialize(&one).unwrap(), byte_1);
        assert_eq!(commitment_serialize(&thirteen).unwrap(), byte_13);
        assert_eq!(commitment_serialize(&confusing).unwrap(), byte_ef);
        assert_eq!(commitment_serialize(&nearly_full).unwrap(), byte_fe);
        assert_eq!(commitment_serialize(&full).unwrap(), byte_ff);

        assert_eq!(u8::commitment_deserialize(byte_0).unwrap(), zero);
        assert_eq!(u8::commitment_deserialize(byte_1).unwrap(), one);
        assert_eq!(u8::commitment_deserialize(byte_13).unwrap(), thirteen);
        assert_eq!(u8::commitment_deserialize(byte_ef).unwrap(), confusing);
        assert_eq!(u8::commitment_deserialize(byte_fe).unwrap(), nearly_full);
        assert_eq!(u8::commitment_deserialize(byte_ff).unwrap(), full);
    }
}<|MERGE_RESOLUTION|>--- conflicted
+++ resolved
@@ -183,8 +183,6 @@
         Ok(Self::from_magic(u32::commitment_deserialize(&mut d)?).ok_or(Error::ValueOutOfRange)?)
     }
 }
-<<<<<<< HEAD
-=======
 
 impl Commitment for ShortId {
     fn commitment_serialize<E: io::Write>(&self, mut e: E) -> Result<usize, Error> {
@@ -196,7 +194,6 @@
     }
 }
 
->>>>>>> 56a9f08f
 
 // Tests
 #[cfg(test)]
